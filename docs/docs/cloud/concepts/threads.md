# Threads

A thread contains the accumulated state of a sequence of [runs](./runs.md). When a run is executed, the [state](../../concepts/low_level.md#state) of the underlying graph of the assistant will be persisted to the thread.

A thread's current and historical state can be retrieved. To persist state, a thread must be created prior to executing a run.

The state of a thread at a particular point in time is called a [checkpoint](../../concepts/persistence.md#checkpoints). Checkpoints are persisted and can be used to restore the state of a thread at a later time.


<<<<<<< HEAD
The LangGraph Platform API provides several endpoints for creating and managing threads and thread state. See the [API reference](../../cloud/reference/api/api_ref.html#tag/threads) for more details.
=======

## Learn more

* For more on threads and checkpoints, see this section of the [LangGraph conceptual guide](../../concepts/persistence.md).
* The LangGraph Cloud API provides several endpoints for creating and managing threads and thread state. See the [API reference](../../cloud/reference/api/api_ref.html#tag/threads) for more details.
>>>>>>> a16176c5
<|MERGE_RESOLUTION|>--- conflicted
+++ resolved
@@ -6,13 +6,7 @@
 
 The state of a thread at a particular point in time is called a [checkpoint](../../concepts/persistence.md#checkpoints). Checkpoints are persisted and can be used to restore the state of a thread at a later time.
 
-
-<<<<<<< HEAD
-The LangGraph Platform API provides several endpoints for creating and managing threads and thread state. See the [API reference](../../cloud/reference/api/api_ref.html#tag/threads) for more details.
-=======
-
 ## Learn more
 
 * For more on threads and checkpoints, see this section of the [LangGraph conceptual guide](../../concepts/persistence.md).
-* The LangGraph Cloud API provides several endpoints for creating and managing threads and thread state. See the [API reference](../../cloud/reference/api/api_ref.html#tag/threads) for more details.
->>>>>>> a16176c5
+* The LangGraph Platform API provides several endpoints for creating and managing threads and thread state. See the [API reference](../../cloud/reference/api/api_ref.html#tag/threads) for more details.