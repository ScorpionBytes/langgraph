--- conflicted
+++ resolved
@@ -325,11 +325,7 @@
 
 To utilize features like **human-in-the-loop**, any randomness should be encapsulated inside of **tasks**. This guarantees that when execution is halted (e.g., for human in the loop) and then resumed, it will follow the same *sequence of steps*, even if **task** results are non-deterministic.
 
-<<<<<<< HEAD
 LangGraph achieves this behavior by persisting **task** and [**subgraph**](./low_level.md#subgraphs) results as they execute. A well-designed workflow ensures that resuming execution follows the *same sequence of steps*, allowing previously computed results to be retrieved correctly without having to re-execute them. This is particularly useful for long-running **tasks** or **tasks** with non-deterministic results, as it avoids repeating previously done work and allows resuming from essentially the same 
-=======
-LangGraph achieves this behavior by persisting task and sub-graph results as they execute. A well-designed workflow ensures that resuming execution follows the same sequence of steps, allowing previously computed results to be retrieved correctly without having to re-execute them. This is particularly useful for long-running tasks or tasks with non-deterministic results, as it avoids repeating previously done work and allows resuming from essentially the same 
->>>>>>> 98632a56
 
 While different runs of a workflow can produce different results, resuming a **specific** run should always follow the same sequence of recorded steps. This allows LangGraph to efficiently look up **task** and **subgraph** results that were executed prior to the graph being interrupted and avoid recomputing them.
 
