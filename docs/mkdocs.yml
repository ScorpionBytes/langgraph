site_name: "LangGraph"
site_description: Build reliable, stateful AI systems, without giving up control
site_url: https://langchain-ai.github.io/langgraph/
repo_url: https://github.com/langchain-ai/langgraph
edit_uri: edit/main/docs/docs/
theme:
  name: material
  custom_dir: overrides
  logo_dark_mode: static/wordmark_light.svg
  logo_light_mode: static/wordmark_dark.svg
  favicon: static/favicon.png
  icon:
    repo: fontawesome/brands/git-alt
  features:
    - announce.dismiss
    - content.code.annotate
    - content.code.copy
    - content.code.select
    - content.tabs.link
    - content.action.edit
    - content.tooltips
    - header.autohide
    - navigation.indexes
    - navigation.footer
    - navigation.instant
    - navigation.sections
    - navigation.instant.prefetch
    - navigation.instant.progress
    - navigation.path
    - navigation.tabs
    - navigation.tabs.sticky
    - navigation.top
    - navigation.prune
    - navigation.tracking
    - search.highlight
    - search.share
    - search.suggest
  palette:
    - scheme: default
      primary: white
      accent: gray
      toggle:
        icon: material/brightness-7
        name: Switch to dark mode
    - scheme: slate
      primary: grey
      accent: white
      toggle:
        icon: material/brightness-4
        name: Switch to light mode
  font:
    text: "Public Sans"
    code: "Roboto Mono"
plugins:
  - search:
      separator: '[\s\u200b\-,:!=\[\]()"`/]+|\.(?!\d)|&[lg]t;'
  - autorefs
  - tags
  - mkdocstrings:
      custom_templates: templates
      handlers:
        python:
          import:
            - https://docs.python.org/3/objects.inv
            - https://python.langchain.com/api_reference/objects.inv
          options:
            preload_modules:
              - langchain
              - langchain_core
            enable_inventory: true
            members_order: source
            allow_inspection: true
            heading_level: 2
            show_bases: true
            show_source: false 
            summary: true
            inherited_members: true
            selection:
              docstring_style: google
            docstring_section_style: table
            show_root_toc_entry: false
            show_signature: true
            show_signature_annotations: true
            separate_signature: true
            line_length: 60
            show_symbol_type_heading: true
            show_symbol_type_toc: true
            signature_crossrefs: true
            options:
              filters:
                - "!^_"

nav:
  - Guides:
    - Home: index.md
    - Get started:
      - Quickstart: agents/agents.md
      - LangGraph basics:
        -  concepts/why-langgraph.md
        -  Build a basic chatbot: tutorials/get-started/1-build-basic-chatbot.md
        -  tutorials/get-started/2-add-tools.md
        -  tutorials/get-started/3-add-memory.md
        -  Add human-in-the-loop: tutorials/get-started/4-human-in-the-loop.md
        -  tutorials/get-started/5-customize-state.md
        -  tutorials/get-started/6-time-travel.md
      - Deployment: tutorials/deployment.md
    - LangGraph:
      # agentic concepts may need a bit of love if we're putting it
      # at the top of the LangGraph section
      - concepts/agentic_concepts.md
      - Graph API:
        - Overview: concepts/low_level.md
          # low level concepts is an odd mix of a Graph API basics overview (conceptual)
          # and a general glossary of terms related to the Graph API
          # but it also has some terms from the functional API.
          # Unclear on where to put it in its current form.
        - Use the Graph API: how-tos/graph-api.ipynb
      - Persistence:
        - Overview: concepts/persistence.md
        - concepts/durable_execution.md # TO DO: Combine with Persistence concept doc?
        - how-tos/persistence.ipynb
      - Memory:
        - Overview: concepts/memory.md
        - Manage memory: how-tos/memory.ipynb
      - Human-in-the-loop:
        - Overview: concepts/human_in_the_loop.md
        - how-tos/human_in_the_loop/wait-user-input.ipynb
        - how-tos/human_in_the_loop/review-tool-calls.ipynb
      - Streaming:
        - Overview: concepts/streaming.md
        - how-tos/streaming.ipynb
        - how-tos/streaming-tokens.ipynb
        - how-tos/streaming-specific-nodes.ipynb
        - how-tos/streaming-events-from-within-tools.ipynb
        - how-tos/streaming-subgraphs.ipynb
        - how-tos/disable-streaming.ipynb
      - Controllability:
        - how-tos/map-reduce.ipynb
        - how-tos/command.ipynb
        - how-tos/configuration.ipynb
        - how-tos/node-retries.ipynb
        - how-tos/return-when-recursion-limit-hits.ipynb
      - Breakpoints:
        - Overview: concepts/breakpoints.md
        - how-tos/human_in_the_loop/breakpoints.ipynb
        - how-tos/human_in_the_loop/dynamic_breakpoints.ipynb
      - Time travel:
        - Overview: concepts/time-travel.md
        - how-tos/human_in_the_loop/time-travel.ipynb
        - how-tos/human_in_the_loop/edit-graph-state.ipynb
      - Tool calling:
        - how-tos/tool-calling.ipynb
        - how-tos/tool-calling-errors.ipynb
        - how-tos/pass-run-time-values-to-tools.ipynb
        - how-tos/update-state-from-tools.ipynb
        - how-tos/pass-config-to-tools.ipynb
        - how-tos/many-tools.ipynb
      - Subgraphs:
        - how-tos/subgraph.ipynb
        - how-tos/subgraphs-manage-state.ipynb
        - how-tos/subgraph-transform-state.ipynb
      - Multi-agent:
        - Overview: concepts/multi_agent.md
        - how-tos/agent-handoffs.ipynb
        - how-tos/multi-agent-network.ipynb
        - how-tos/multi-agent-multi-turn-convo.ipynb
      - Functional API:
        - Overview: concepts/functional_api.md
        - how-tos/wait-user-input-functional.ipynb
        - how-tos/review-tool-calls-functional.ipynb
        - how-tos/persistence-functional.ipynb
        - how-tos/cross-thread-persistence-functional.ipynb
        - how-tos/multi-agent-network-functional.ipynb
        - how-tos/multi-agent-multi-turn-convo-functional.ipynb
        - how-tos/autogen-integration-functional.ipynb
      - Other:
        # Pregel is the underlying low level API that backs
        # both the Graph API and the Functional API.
        # It allows using the functional API from within the Graph API
        # and vice versa.
        - concepts/pregel.md
        # We want to push async higher (need to check the content inside it)
        # and convert it into a concept rather than a how-to page.
        - how-tos/async.ipynb
        - how-tos/run-id-langsmith.ipynb
        - how-tos/autogen-integration.ipynb
    - Prebuilt agents:
        - Overview: agents/overview.md
        - agents/run_agents.md
        - agents/streaming.md
        - agents/models.md
        - agents/tools.md
        - agents/mcp.md
        - agents/context.md
        - agents/memory.md
        - agents/human-in-the-loop.md
        - agents/multi-agent.md
        - agents/evals.md
        - agents/deployment.md
        - agents/ui.md
    - LangGraph Platform:
      - Overview: concepts/langgraph_platform.md
      - LangGraph Control Plane:
        - Overview: concepts/langgraph_control_plane.md
      - LangGraph Data Plane:
        - Overview: concepts/langgraph_data_plane.md
      - LangGraph Server:
        - Overview: concepts/langgraph_server.md
        - how-tos/use-remote-graph.md # SHOULD THIS GO SOMEWHERE ELSE?
        - Data management:
          - how-tos/ttl/configure_ttl.md
        - Authentication & access control:
          - Overview: concepts/auth.md
          - how-tos/auth/custom_auth.md
          - how-tos/auth/openapi_security.md
        # NEED TO ADD MCP DOC FROM MAIN
        - Assistants:
          - Overview: concepts/assistants.md
          - cloud/how-tos/configuration_cloud.md
          - cloud/how-tos/assistant_versioning.md
        - Threads:
          - cloud/how-tos/copy_threads.md
          - cloud/how-tos/check_thread_status.md
        - Runs:
          - cloud/how-tos/background_run.md
          - cloud/how-tos/same-thread.md
          - cloud/how-tos/cron_jobs.md
          - cloud/how-tos/stateless_runs.md
          - cloud/how-tos/configurable_headers.md
        - Streaming:
          - cloud/how-tos/stream_values.md
          - cloud/how-tos/stream_updates.md
          - cloud/how-tos/stream_messages.md
          - cloud/how-tos/stream_events.md
          - cloud/how-tos/stream_debug.md
          - cloud/how-tos/stream_multiple.md
          - cloud/how-tos/use_stream_react.md
          - cloud/how-tos/generative_ui_react.md
        - Human-in-the-loop:
          - cloud/how-tos/human_in_the_loop_breakpoint.md
          - cloud/how-tos/human_in_the_loop_user_input.md
          - cloud/how-tos/human_in_the_loop_edit_state.md
          - cloud/how-tos/human_in_the_loop_time_travel.md
          - cloud/how-tos/human_in_the_loop_review_tool_calls.md
        - Double-texting:
          - Overview: concepts/double_texting.md
          - cloud/how-tos/interrupt_concurrent.md
          - cloud/how-tos/rollback_concurrent.md
          - cloud/how-tos/reject_concurrent.md
          - cloud/how-tos/enqueue_concurrent.md
        - Webhooks:
          - cloud/how-tos/webhooks.md
        - Cron Jobs:
          - cloud/how-tos/cron_jobs.md
        - Modifying the API:
          - how-tos/http/custom_lifespan.md
          - how-tos/http/custom_middleware.md
          - how-tos/http/custom_routes.md
      - LangGraph CLI:
        - Overview: concepts/langgraph_cli.md
      - LangGraph SDK:
        - Overview: concepts/sdk.md
      - LangGraph Studio:
        - Overview: concepts/langgraph_studio.md
        - cloud/how-tos/test_deployment.md
        - cloud/how-tos/test_local_deployment.md
        - cloud/how-tos/invoke_studio.md
        - cloud/how-tos/threads_studio.md
        - cloud/how-tos/datasets_studio.md
        - cloud/how-tos/iterate_graph_studio.md
        - cloud/how-tos/clone_traces_studio.md
        - how-tos/local-studio.md
      - Application structure:
        - Overview: concepts/application_structure.md
        - cloud/deployment/setup.md
        - cloud/deployment/setup_pyproject.md
        - cloud/deployment/setup_javascript.md
        - cloud/deployment/semantic_search.md
        - cloud/deployment/custom_docker.md
<<<<<<< HEAD
        - cloud/deployment/test_locally.md # REMOVE?
=======
>>>>>>> 3826a828
        - cloud/deployment/graph_rebuild.md
        - how-tos/autogen-langgraph-platform.ipynb
      - Deployment options:
        - Overview: concepts/deployment_options.md
        - concepts/platform_architecture.md
        - Scalability & resilience: concepts/scalability_and_resilience.md
        - Cloud SaaS:
          - Overview: concepts/langgraph_cloud.md
          - Deploy Cloud SaaS: cloud/deployment/cloud.md
        - Self-Hosted Data Plane:
          - Overview: concepts/self_hosted.md
          - Deploy Self-Hosted Data Plane: cloud/deployment/self_hosted_data_plane.md
        - Self-Hosted Control Plane:
          - Overview: concepts/langgraph_self_hosted_control_plane.md
          - Deploy Self-Hosted Control Plane: cloud/deployment/self_hosted_control_plane.md
        - Standalone Container:
          - Overview: concepts/langgraph_standalone_container.md
          - Deploy Standalone Container: cloud/deployment/standalone_container.md
          # ADD SH LITE?
        - Plans and pricing: concepts/plans.md # DELETE AND ROUTE TO MARKETING SITE?
      
  - Reference:
    - reference/index.md
    - LangGraph:
      - Graphs: reference/graphs.md
      - Checkpointing: reference/checkpoints.md
      - Storage: reference/store.md
      - Types: reference/types.md
      - Config: reference/config.md
      - Functional API: reference/func.md
      - Errors: reference/errors.md
      - Constants: reference/constants.md
      - Pregel: reference/pregel.md
      - Channels: reference/channels.md
    - Prebuilt:
      - Agents: reference/agents.md
      - Supervisor: reference/supervisor.md
      - Swarm: reference/swarm.md
      - MCP Adapters: reference/mcp.md
    - LangGraph Platform:
      - Server API: cloud/reference/api/api_ref.md
      - CLI: cloud/reference/cli.md
      - SDK (Python): cloud/reference/sdk/python_sdk_ref.md
      - SDK (JS/TS): cloud/reference/sdk/js_ts_sdk_ref.md
      - RemoteGraph: reference/remote_graph.md
      - Environment variables: cloud/reference/env_var.md

  - Examples:
    - Launch local server: tutorials/langgraph-platform/local-server.md
    - Agentic RAG: tutorials/rag/langgraph_agentic_rag.ipynb
    - Agent Supervisor: tutorials/multi_agent/agent_supervisor.ipynb
    - Customer Support: tutorials/customer-support/customer-support.ipynb
    - SQL agent: tutorials/sql-agent.ipynb
    - LangGraph Platform:
      - Authentication:
        - tutorials/auth/getting_started.md
        - tutorials/auth/resource_auth.md
        - tutorials/auth/add_auth_server.md
      - Cloud deploy: cloud/quick_start.md

  - Resources:
    - LLMS-txt: llms-txt-overview.md
    - concepts/faq.md
    - agents/prebuilt.md # NOTE: prebuilt.md is auto-generated by `make build-prebuilt`
    - Template applications: concepts/template_applications.md  # TODO: make tutorial
    - Troubleshooting:
        - Errors:
          - troubleshooting/errors/index.md
          - troubleshooting/errors/GRAPH_RECURSION_LIMIT.md
          - troubleshooting/errors/INVALID_CONCURRENT_GRAPH_UPDATE.md
          - troubleshooting/errors/INVALID_GRAPH_NODE_RETURN_VALUE.md
          - troubleshooting/errors/MULTIPLE_SUBGRAPHS.md
          - troubleshooting/errors/INVALID_CHAT_HISTORY.md
          - troubleshooting/errors/INVALID_LICENSE.md
        - LangGraph Studio: troubleshooting/studio.md
    - Learn:
      - LangGraph Academy course: https://academy.langchain.com/courses/intro-to-langgraph
      - Case studies: adopters.md

markdown_extensions:
  - abbr
  - admonition
  - pymdownx.details
  - attr_list
  - def_list
  - footnotes
  - md_in_html
  - pymdownx.superfences
  - pymdownx.tabbed:
      alternate_style: true
  - toc:
      permalink: true
  - pymdownx.arithmatex:
      generic: true
  - pymdownx.betterem:
      smart_enable: all
  - pymdownx.caret
  - pymdownx.details
  - pymdownx.emoji:
      emoji_generator: !!python/name:material.extensions.emoji.to_svg
      emoji_index: !!python/name:material.extensions.emoji.twemoji
  - pymdownx.highlight:
      anchor_linenums: true
      line_spans: __span
      use_pygments: true
      pygments_lang_class: true
  - pymdownx.inlinehilite
  - pymdownx.keys
  - pymdownx.magiclink:
      normalize_issue_symbols: true
      repo_url_shorthand: true
      user: langchain-ai
      repo: langgraph
  - pymdownx.mark
  - pymdownx.smartsymbols
  - pymdownx.snippets:
      auto_append:
        - includes/mkdocs.md
  - pymdownx.superfences:
      custom_fences:
        - name: mermaid
          class: mermaid
          format: !!python/name:pymdownx.superfences.fence_code_format
  - pymdownx.tabbed:
      alternate_style: true
      combine_header_slug: true
  - pymdownx.tasklist:
      custom_checkbox: true
  - markdown_include.include:
      base_path: ./
  - github-callouts
hooks:
  - _scripts/notebook_hooks.py
extra:
  consent:
    title: Cookie consent
    actions:
      - accept
      - reject
    description: >- 
      We use cookies to recognize your repeated visits and preferences, as well
      as to measure the effectiveness of our documentation and whether users
      find what they're searching for. <strong>Clicking "Accept" makes our
      documentation better. Thank you!</strong> ❤️
  social:
    - icon: fontawesome/brands/js
      link: https://langchain-ai.github.io/langgraphjs/
    - icon: fontawesome/brands/github
      link: https://github.com/langchain-ai/langgraph
    - icon: fontawesome/brands/twitter
      link: https://twitter.com/LangChainAI
  analytics:
    provider: google
    property: G-G8X6ELZYE0
    feedback:
      title: Was this page helpful?
      ratings:
        - icon: material/emoticon-happy-outline
          name: This page was helpful
          data: 1
          note: >-
            Thanks for your feedback!
        - icon: material/emoticon-sad-outline
          name: This page could be improved
          data: 0
          note: >-
            Thanks for your feedback! Please help us improve this page by adding to the discussion below.
  shared_analytics:
    provider: google
    property: G-47WX3HKKY2
validation:
  # https://www.mkdocs.org/user-guide/configuration/
  # We are still raising for omitted files because they determine the breadcrumbs for pages.
  omitted_files: info 
  absolute_links: warn
  unrecognized_links: warn
  # TODO: figure out how to enable 'warn' for this
  # it's only an issue for tutorials/storm/storm.ipynb
  # because it creates anchors in the generated report
  # and those anchors are not available in the actual doc
  anchors: info
  # this is needed to handle headers with anchors for nav
  not_found: info
copyright: >
  Copyright &copy; 2025 LangChain, Inc | <a href="#__consent">Consent Preferences</a>
extra_css:
  - stylesheets/version_admonitions.css
  - stylesheets/logos.css<|MERGE_RESOLUTION|>--- conflicted
+++ resolved
@@ -277,10 +277,6 @@
         - cloud/deployment/setup_javascript.md
         - cloud/deployment/semantic_search.md
         - cloud/deployment/custom_docker.md
-<<<<<<< HEAD
-        - cloud/deployment/test_locally.md # REMOVE?
-=======
->>>>>>> 3826a828
         - cloud/deployment/graph_rebuild.md
         - how-tos/autogen-langgraph-platform.ipynb
       - Deployment options:
