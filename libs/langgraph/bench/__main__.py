--- conflicted
+++ resolved
@@ -60,7 +60,6 @@
     )
 
 
-<<<<<<< HEAD
 def run_first_event_latency(graph: Pregel, input: dict) -> None:
     """Latency for the first event.
 
@@ -76,8 +75,6 @@
         break
 
 
-=======
->>>>>>> 8e922b85
 def compile_graph(graph: StateGraph) -> None:
     """Compile the graph."""
     graph.compile()
@@ -375,7 +372,6 @@
     if graph is not None:
         r.bench_func(name + "_sync", run, graph, input)
 
-<<<<<<< HEAD
 
 # First event latency
 for name, agraph, graph, input in benchmarks:
@@ -391,8 +387,6 @@
             name + "_first_event_latency_sync", run_first_event_latency, graph, input
         )
 
-=======
->>>>>>> 8e922b85
 # Graph compilation times
 compilation_benchmarks = (
     (
@@ -426,8 +420,4 @@
 )
 
 for name, graph in compilation_benchmarks:
-<<<<<<< HEAD
-    r.bench_func(name, "_compilation", compile_graph, graph)
-=======
-    r.bench_func(name + "_compilation", compile_graph, graph)
->>>>>>> 8e922b85
+    r.bench_func(name + "_compilation", compile_graph, graph)