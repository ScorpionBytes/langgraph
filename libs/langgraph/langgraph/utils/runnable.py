import asyncio
import enum
import inspect
import sys
from contextlib import AsyncExitStack
from contextvars import copy_context
from functools import partial, wraps
from typing import (
    Any,
    AsyncIterator,
    Awaitable,
    Callable,
    Coroutine,
    Iterator,
    Optional,
    Sequence,
    Union,
    cast,
)

from langchain_core.runnables.base import (
    Runnable,
    RunnableConfig,
    RunnableLambda,
    RunnableLike,
    RunnableParallel,
    RunnableSequence,
)
from langchain_core.runnables.config import (
    run_in_executor,
    var_child_runnable_config,
)
from langchain_core.runnables.utils import Input
from langchain_core.tracers._streaming import _StreamingCallbackHandler
from typing_extensions import TypeGuard

from langgraph.constants import (
    CONF,
    CONFIG_KEY_END,
    CONFIG_KEY_STORE,
    CONFIG_KEY_STREAM_WRITER,
)
from langgraph.store.base import BaseStore
from langgraph.types import StreamWriter
from langgraph.utils.config import (
    ensure_config,
    get_async_callback_manager_for_config,
    get_callback_manager_for_config,
    patch_config,
)

try:
    from langchain_core.runnables.config import _set_config_context
except ImportError:
    # For forwards compatibility
    def _set_config_context(context: RunnableConfig) -> None:  # type: ignore
        """Set the context for the current thread."""
        var_child_runnable_config.set(context)


# Before Python 3.11 native StrEnum is not available
class StrEnum(str, enum.Enum):
    """A string enum."""


# Special type to denote any type is accepted
ANY_TYPE = object()


ASYNCIO_ACCEPTS_CONTEXT = sys.version_info >= (3, 11)

KWARGS_CONFIG_KEYS: tuple[tuple[str, tuple[Any, ...], str, Any], ...] = (
    (
        sys.intern("writer"),
        (StreamWriter, "StreamWriter", inspect.Parameter.empty),
        CONFIG_KEY_STREAM_WRITER,
        lambda _: None,
    ),
    (
        sys.intern("store"),
        (BaseStore, "BaseStore", inspect.Parameter.empty),
        CONFIG_KEY_STORE,
        inspect.Parameter.empty,
    ),
    (
        sys.intern("previous"),
        (ANY_TYPE,),
        CONFIG_KEY_END,
        inspect.Parameter.empty,
    ),
)
"""List of kwargs that can be passed to functions, and their corresponding
config keys, default values and type annotations.

<<<<<<< HEAD
=======
Used to configure keyword arguments that can be injected at runtime
from the config object as kwargs to `invoke`, `ainvoke`, `stream` and `astream`.

For a keyword to be injected from the config object, the function signature
must contain a kwarg with the same name and a matching type annotation.

>>>>>>> 1e730d12
Each tuple contains:
- the name of the kwarg in the function signature
- the type annotation(s) for the kwarg
- the config key to look for the value in
- the default value for the kwarg
"""

VALID_KINDS = (inspect.Parameter.POSITIONAL_OR_KEYWORD, inspect.Parameter.KEYWORD_ONLY)


class RunnableCallable(Runnable):
    """A much simpler version of RunnableLambda that requires sync and async functions."""

    def __init__(
        self,
        func: Optional[Callable[..., Union[Any, Runnable]]],
        afunc: Optional[Callable[..., Awaitable[Union[Any, Runnable]]]] = None,
        *,
        name: Optional[str] = None,
        tags: Optional[Sequence[str]] = None,
        trace: bool = True,
        recurse: bool = True,
        **kwargs: Any,
    ) -> None:
        self.name = name
        if self.name is None:
            if func:
                try:
                    if func.__name__ != "<lambda>":
                        self.name = func.__name__
                except AttributeError:
                    pass
            elif afunc:
                try:
                    self.name = afunc.__name__
                except AttributeError:
                    pass
        self.func = func
        self.afunc = afunc
        self.tags = tags
        self.kwargs = kwargs
        self.trace = trace
        self.recurse = recurse
        # check signature
        if func is None and afunc is None:
            raise ValueError("At least one of func or afunc must be provided.")
        params = inspect.signature(cast(Callable, func or afunc)).parameters

        self.func_accepts_config = "config" in params
        self.func_accepts: dict[str, bool] = {}
        for kw, typ, _, _ in KWARGS_CONFIG_KEYS:
            p = params.get(kw)
            if typ == (ANY_TYPE,):
                self.func_accepts[kw] = p is not None and p.kind in VALID_KINDS
            else:
                self.func_accepts[kw] = (
                    p is not None and p.annotation in typ and p.kind in VALID_KINDS
                )

    def __repr__(self) -> str:
        repr_args = {
            k: v
            for k, v in self.__dict__.items()
            if k not in {"name", "func", "afunc", "config", "kwargs", "trace"}
        }
        return f"{self.get_name()}({', '.join(f'{k}={v!r}' for k, v in repr_args.items())})"

    def invoke(
        self, input: Any, config: Optional[RunnableConfig] = None, **kwargs: Any
    ) -> Any:
        if self.func is None:
            raise TypeError(
                f'No synchronous function provided to "{self.name}".'
                "\nEither initialize with a synchronous function or invoke"
                " via the async API (ainvoke, astream, etc.)"
            )
        if config is None:
            config = ensure_config()
        kwargs = {**self.kwargs, **kwargs}
        if self.func_accepts_config:
            kwargs["config"] = config
        _conf = config[CONF]
        for kw, _, config_key, default_value in KWARGS_CONFIG_KEYS:
            if not self.func_accepts[kw]:
                continue

            if (
                default_value is inspect.Parameter.empty
                and kw not in kwargs
                and config_key not in _conf
            ):
                raise ValueError(
                    f"Missing required config key '{config_key}' for '{self.name}'."
                )
            elif kwargs.get(kw) is None:
                kwargs[kw] = _conf.get(config_key, default_value)

        context = copy_context()
        if self.trace:
            callback_manager = get_callback_manager_for_config(config, self.tags)
            run_manager = callback_manager.on_chain_start(
                None,
                input,
                name=config.get("run_name") or self.get_name(),
                run_id=config.pop("run_id", None),
            )
            try:
                child_config = patch_config(config, callbacks=run_manager.get_child())
                context = copy_context()
                context.run(_set_config_context, child_config)
                ret = context.run(self.func, input, **kwargs)
            except BaseException as e:
                run_manager.on_chain_error(e)
                raise
            else:
                run_manager.on_chain_end(ret)
        else:
            context.run(_set_config_context, config)
            ret = context.run(self.func, input, **kwargs)
        if isinstance(ret, Runnable) and self.recurse:
            return ret.invoke(input, config)
        return ret

    async def ainvoke(
        self, input: Any, config: Optional[RunnableConfig] = None, **kwargs: Any
    ) -> Any:
        if not self.afunc:
            return self.invoke(input, config)
        if config is None:
            config = ensure_config()
        kwargs = {**self.kwargs, **kwargs}
        if self.func_accepts_config:
            kwargs["config"] = config
        _conf = config[CONF]
        for kw, _, config_key, default_value in KWARGS_CONFIG_KEYS:
            if not self.func_accepts[kw]:
                continue

            if (
                default_value is inspect.Parameter.empty
                and kw not in kwargs
                and config_key not in _conf
            ):
                raise ValueError(
                    f"Missing required config key '{config_key}' for '{self.name}'."
                )
            elif kwargs.get(kw) is None:
                kwargs[kw] = _conf.get(config_key, default_value)
        context = copy_context()
        if self.trace:
            callback_manager = get_async_callback_manager_for_config(config, self.tags)
            run_manager = await callback_manager.on_chain_start(
                None,
                input,
                name=config.get("run_name") or self.name,
                run_id=config.pop("run_id", None),
            )
            try:
                child_config = patch_config(config, callbacks=run_manager.get_child())
                context.run(_set_config_context, child_config)
                coro = cast(Coroutine[None, None, Any], self.afunc(input, **kwargs))
                if ASYNCIO_ACCEPTS_CONTEXT:
                    ret = await asyncio.create_task(coro, context=context)
                else:
                    ret = await coro
            except BaseException as e:
                await run_manager.on_chain_error(e)
                raise
            else:
                await run_manager.on_chain_end(ret)
        else:
            context.run(_set_config_context, config)
            if ASYNCIO_ACCEPTS_CONTEXT:
                coro = cast(Coroutine[None, None, Any], self.afunc(input, **kwargs))
                ret = await asyncio.create_task(coro, context=context)
            else:
                ret = await self.afunc(input, **kwargs)
        if isinstance(ret, Runnable) and self.recurse:
            return await ret.ainvoke(input, config)
        return ret


def is_async_callable(
    func: Any,
) -> TypeGuard[Callable[..., Awaitable]]:
    """Check if a function is async."""
    return (
        asyncio.iscoroutinefunction(func)
        or hasattr(func, "__call__")
        and asyncio.iscoroutinefunction(func.__call__)
    )


def is_async_generator(
    func: Any,
) -> TypeGuard[Callable[..., AsyncIterator]]:
    """Check if a function is an async generator."""
    return (
        inspect.isasyncgenfunction(func)
        or hasattr(func, "__call__")
        and inspect.isasyncgenfunction(func.__call__)
    )


def coerce_to_runnable(
    thing: RunnableLike, *, name: Optional[str], trace: bool
) -> Runnable:
    """Coerce a runnable-like object into a Runnable.

    Args:
        thing: A runnable-like object.

    Returns:
        A Runnable.
    """
    if isinstance(thing, Runnable):
        return thing
    elif is_async_generator(thing) or inspect.isgeneratorfunction(thing):
        return RunnableLambda(thing, name=name)
    elif callable(thing):
        if is_async_callable(thing):
            return RunnableCallable(None, thing, name=name, trace=trace)
        else:
            return RunnableCallable(
                thing,
                wraps(thing)(partial(run_in_executor, None, thing)),  # type: ignore[arg-type]
                name=name,
                trace=trace,
            )
    elif isinstance(thing, dict):
        return RunnableParallel(thing)
    else:
        raise TypeError(
            f"Expected a Runnable, callable or dict."
            f"Instead got an unsupported type: {type(thing)}"
        )


class RunnableSeq(Runnable):
    """Sequence of Runnables, where the output of each is the input of the next.

    RunnableSeq is a simpler version of RunnableSequence that is internal to
    LangGraph.
    """

    def __init__(
        self,
        *steps: RunnableLike,
        name: Optional[str] = None,
    ) -> None:
        """Create a new RunnableSeq.

        Args:
            steps: The steps to include in the sequence.
            name: The name of the Runnable. Defaults to None.

        Raises:
            ValueError: If the sequence has less than 2 steps.
        """
        steps_flat: list[Runnable] = []
        for step in steps:
            if isinstance(step, RunnableSequence):
                steps_flat.extend(step.steps)
            elif isinstance(step, RunnableSeq):
                steps_flat.extend(step.steps)
            else:
                steps_flat.append(coerce_to_runnable(step, name=None, trace=True))
        if len(steps_flat) < 2:
            raise ValueError(
                f"RunnableSeq must have at least 2 steps, got {len(steps_flat)}"
            )
        self.steps = steps_flat
        self.name = name

    def __or__(
        self,
        other: Any,
    ) -> Runnable:
        if isinstance(other, RunnableSequence):
            return RunnableSeq(
                *self.steps,
                other.first,
                *other.middle,
                other.last,
                name=self.name or other.name,
            )
        elif isinstance(other, RunnableSeq):
            return RunnableSeq(
                *self.steps,
                *other.steps,
                name=self.name or other.name,
            )
        else:
            return RunnableSeq(
                *self.steps,
                coerce_to_runnable(other, name=None, trace=True),
                name=self.name,
            )

    def __ror__(
        self,
        other: Any,
    ) -> Runnable:
        if isinstance(other, RunnableSequence):
            return RunnableSequence(
                other.first,
                *other.middle,
                other.last,
                *self.steps,
                name=other.name or self.name,
            )
        elif isinstance(other, RunnableSeq):
            return RunnableSeq(
                *other.steps,
                *self.steps,
                name=other.name or self.name,
            )
        else:
            return RunnableSequence(
                coerce_to_runnable(other, name=None, trace=True),
                *self.steps,
                name=self.name,
            )

    def invoke(
        self, input: Input, config: Optional[RunnableConfig] = None, **kwargs: Any
    ) -> Any:
        if config is None:
            config = ensure_config()
        # setup callbacks and context
        callback_manager = get_callback_manager_for_config(config)
        # start the root run
        run_manager = callback_manager.on_chain_start(
            None,
            input,
            name=config.get("run_name") or self.get_name(),
            run_id=config.pop("run_id", None),
        )

        # invoke all steps in sequence
        try:
            for i, step in enumerate(self.steps):
                # mark each step as a child run
                config = patch_config(
                    config, callbacks=run_manager.get_child(f"seq:step:{i+1}")
                )
                if i == 0:
                    input = step.invoke(input, config, **kwargs)
                else:
                    input = step.invoke(input, config)
        # finish the root run
        except BaseException as e:
            run_manager.on_chain_error(e)
            raise
        else:
            run_manager.on_chain_end(input)
            return input

    async def ainvoke(
        self,
        input: Input,
        config: Optional[RunnableConfig] = None,
        **kwargs: Optional[Any],
    ) -> Any:
        if config is None:
            config = ensure_config()
        # setup callbacks
        callback_manager = get_async_callback_manager_for_config(config)
        # start the root run
        run_manager = await callback_manager.on_chain_start(
            None,
            input,
            name=config.get("run_name") or self.get_name(),
            run_id=config.pop("run_id", None),
        )

        # invoke all steps in sequence
        try:
            for i, step in enumerate(self.steps):
                # mark each step as a child run
                config = patch_config(
                    config, callbacks=run_manager.get_child(f"seq:step:{i+1}")
                )
                if i == 0:
                    input = await step.ainvoke(input, config, **kwargs)
                else:
                    input = await step.ainvoke(input, config)
        # finish the root run
        except BaseException as e:
            await run_manager.on_chain_error(e)
            raise
        else:
            await run_manager.on_chain_end(input)
            return input

    def stream(
        self,
        input: Input,
        config: Optional[RunnableConfig] = None,
        **kwargs: Optional[Any],
    ) -> Iterator[Any]:
        if config is None:
            config = ensure_config()
        # setup callbacks
        callback_manager = get_callback_manager_for_config(config)
        # start the root run
        run_manager = callback_manager.on_chain_start(
            None,
            input,
            name=config.get("run_name") or self.get_name(),
            run_id=config.pop("run_id", None),
        )

        try:
            # stream the last steps
            # transform the input stream of each step with the next
            # steps that don't natively support transforming an input stream will
            # buffer input in memory until all available, and then start emitting output
            for idx, step in enumerate(self.steps):
                config = patch_config(
                    config,
                    callbacks=run_manager.get_child(f"seq:step:{idx+1}"),
                )
                if idx == 0:
                    iterator = step.stream(input, config, **kwargs)
                else:
                    iterator = step.transform(iterator, config)
            if stream_handler := next(
                (
                    cast(_StreamingCallbackHandler, h)
                    for h in run_manager.handlers
                    if isinstance(h, _StreamingCallbackHandler)
                ),
                None,
            ):
                # populates streamed_output in astream_log() output if needed
                iterator = stream_handler.tap_output_iter(run_manager.run_id, iterator)
            output: Any = None
            add_supported = False
            for chunk in iterator:
                yield chunk
                # collect final output
                if output is None:
                    output = chunk
                elif add_supported:
                    try:
                        output = output + chunk
                    except TypeError:
                        output = chunk
                        add_supported = False
                else:
                    output = chunk
        except BaseException as e:
            run_manager.on_chain_error(e)
            raise
        else:
            run_manager.on_chain_end(output)

    async def astream(
        self,
        input: Input,
        config: Optional[RunnableConfig] = None,
        **kwargs: Optional[Any],
    ) -> AsyncIterator[Any]:
        if config is None:
            config = ensure_config()
        # setup callbacks
        callback_manager = get_async_callback_manager_for_config(config)
        # start the root run
        run_manager = await callback_manager.on_chain_start(
            None,
            input,
            name=config.get("run_name") or self.get_name(),
            run_id=config.pop("run_id", None),
        )

        try:
            async with AsyncExitStack() as stack:
                # stream the last steps
                # transform the input stream of each step with the next
                # steps that don't natively support transforming an input stream will
                # buffer input in memory until all available, and then start emitting output
                for idx, step in enumerate(self.steps):
                    config = patch_config(
                        config,
                        callbacks=run_manager.get_child(f"seq:step:{idx+1}"),
                    )
                    if idx == 0:
                        aiterator = step.astream(input, config, **kwargs)
                    else:
                        aiterator = step.atransform(aiterator, config)
                    if hasattr(aiterator, "aclose"):
                        stack.push_async_callback(aiterator.aclose)
                if stream_handler := next(
                    (
                        cast(_StreamingCallbackHandler, h)
                        for h in run_manager.handlers
                        if isinstance(h, _StreamingCallbackHandler)
                    ),
                    None,
                ):
                    # populates streamed_output in astream_log() output if needed
                    aiterator = stream_handler.tap_output_aiter(
                        run_manager.run_id, aiterator
                    )
                output: Any = None
                add_supported = False
                async for chunk in aiterator:
                    yield chunk
                    # collect final output
                    if add_supported:
                        try:
                            output = output + chunk
                        except TypeError:
                            output = chunk
                            add_supported = False
                    else:
                        output = chunk
        except BaseException as e:
            await run_manager.on_chain_error(e)
            raise
        else:
            await run_manager.on_chain_end(output)<|MERGE_RESOLUTION|>--- conflicted
+++ resolved
@@ -92,15 +92,12 @@
 """List of kwargs that can be passed to functions, and their corresponding
 config keys, default values and type annotations.
 
-<<<<<<< HEAD
-=======
 Used to configure keyword arguments that can be injected at runtime
 from the config object as kwargs to `invoke`, `ainvoke`, `stream` and `astream`.
 
 For a keyword to be injected from the config object, the function signature
 must contain a kwarg with the same name and a matching type annotation.
 
->>>>>>> 1e730d12
 Each tuple contains:
 - the name of the kwarg in the function signature
 - the type annotation(s) for the kwarg
